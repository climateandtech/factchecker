from factchecker.steps.advocate import AdvocateStep
from factchecker.steps.mediator import MediatorStep
from factchecker.indexing.llama_vector_store_indexer import LlamaVectorStoreIndexer
from factchecker.retrieval.llama_base_retriever import LlamaBaseRetriever
from factchecker.utils.logging_config import setup_logging
import logging
import debugpy

logger = logging.getLogger('factchecker.strategies')

class AdvocateMediatorStrategy:
<<<<<<< HEAD
    def __init__(self, indexer_options_list, retriever_options_list, advocate_options, mediator_options, advocate_prompt, mediator_prompt):
        logger.info("Initializing AdvocateMediatorStrategy")
        
        if not indexer_options_list or not retriever_options_list:  # Add this check
            raise ValueError("At least one source (advocate) must be provided")
            
        logger.debug("Creating indexers with options:")
        for i, options in enumerate(indexer_options_list):
            logger.debug(f"Indexer {i}: {options}")
=======
    """
    A strategy that combines multiple advocates and a mediator for fact-checking claims.
    
    This strategy uses multiple advocates, each with their own evidence sources, to evaluate
    a claim independently. A mediator then synthesizes their verdicts into a final consensus.
    """

    def __init__(
            self, 
            indexer_options_list: list[dict], 
            retriever_options_list: list[dict], 
            advocate_options: dict, 
            evidence_options: dict, 
            mediator_options: dict,
        ) -> None:
        """
        Initialize an AdvocateMediatorStrategy instance.

        Args:
            indexer_options_list (list): List of options for initializing document indexers
            retriever_options_list (list): List of options for configuring retrievers
            advocate_options (dict): Configuration options for advocates
            evidence_options (dict): Configuration options for evidence step
            mediator_options (dict): Configuration options for the mediator
            
        """
>>>>>>> eb5a81e8
        # Initialize indexers with their options
        self.indexers = [LlamaVectorStoreIndexer(options) for options in indexer_options_list]

        # Initialize retrievers with their options
        self.retrievers = [LlamaBaseRetriever(
            indexer=indexer,
            options=retriever_options
            ) 
        for retriever_options, indexer in zip(retriever_options_list, self.indexers, strict=True)]
        
        # Create advocate steps with proper options
        self.advocate_steps = []

        # Create advocate step for each retriever
        for retriever in self.retrievers:
            
            # Create advocate step
            advocate_step = AdvocateStep(
                retriever=retriever,
                options=advocate_options,
                evidence_options=evidence_options
            )

            self.advocate_steps.append(advocate_step)
            
        self.mediator_step = MediatorStep(options=mediator_options)

    def evaluate_claim(self, claim):
        """
<<<<<<< HEAD
        Evaluates a claim using multiple advocates and a mediator.
        """
        # Get verdicts from each advocate
        verdicts_and_reasonings = []
        evidences_list = []
        
        logger.info(f"Starting evaluation with {len(self.advocate_steps)} advocates")
        
        for advocate in self.advocate_steps:
            logger.info(f"Getting verdict from advocate")
            verdict, reasoning, evidences = advocate.evaluate_evidence(claim)
            logger.info(f"Advocate returned verdict: {verdict}")
            logger.info(f"Advocate returned reasoning: {reasoning}")
            verdicts_and_reasonings.append((verdict, reasoning))
            evidences_list.append(evidences)
        
        logger.info(f"All advocate verdicts: {verdicts_and_reasonings}")
        
        # Get final verdict from mediator
        # TODO: consider an option to use the evidence list in the mediator
        final_verdict, mediator_reasoning = self.mediator_step.synthesize_verdicts(verdicts_and_reasonings, claim)
        logger.info(f"Mediator returned verdict: {final_verdict}")
        logger.info(f"Mediator reasoning: {mediator_reasoning}")
        
        # Return all results
        verdicts = [v for v, _ in verdicts_and_reasonings]
        reasonings = [r for _, r in verdicts_and_reasonings]
        
        return final_verdict, mediator_reasoning, verdicts, reasonings, evidences_list
=======
        Evaluate a claim using multiple advocates and a mediator.

        Args:
            claim (str): The claim to evaluate

        Returns:
            tuple: A tuple containing:
                - final_verdict (str): The consensus verdict
                - verdicts (list): List of individual advocate verdicts
                - reasonings (list): List of advocate reasonings
        """
        # Each advocate evaluates the claim based on their own evidence
        verdicts_and_reasonings = [advocate.evaluate_claim(claim) for advocate in self.advocate_steps]

        # Separate verdicts and reasonings
        verdicts = [verdict for verdict, reasoning in verdicts_and_reasonings]
        reasonings = [reasoning for verdict, reasoning in verdicts_and_reasonings]

        # The mediator synthesizes the verdicts
        final_verdict = self.mediator_step.synthesize_verdicts(verdicts_and_reasonings, claim)

        return final_verdict, verdicts, reasonings
>>>>>>> eb5a81e8
<|MERGE_RESOLUTION|>--- conflicted
+++ resolved
@@ -9,17 +9,6 @@
 logger = logging.getLogger('factchecker.strategies')
 
 class AdvocateMediatorStrategy:
-<<<<<<< HEAD
-    def __init__(self, indexer_options_list, retriever_options_list, advocate_options, mediator_options, advocate_prompt, mediator_prompt):
-        logger.info("Initializing AdvocateMediatorStrategy")
-        
-        if not indexer_options_list or not retriever_options_list:  # Add this check
-            raise ValueError("At least one source (advocate) must be provided")
-            
-        logger.debug("Creating indexers with options:")
-        for i, options in enumerate(indexer_options_list):
-            logger.debug(f"Indexer {i}: {options}")
-=======
     """
     A strategy that combines multiple advocates and a mediator for fact-checking claims.
     
@@ -46,8 +35,12 @@
             mediator_options (dict): Configuration options for the mediator
             
         """
->>>>>>> eb5a81e8
+        if not indexer_options_list or not retriever_options_list:
+            raise ValueError("At least one source (advocate) must be provided")
+
         # Initialize indexers with their options
+        for i, options in enumerate(indexer_options_list):
+            logger.debug(f"Creating indexer {i} with options: {options}")
         self.indexers = [LlamaVectorStoreIndexer(options) for options in indexer_options_list]
 
         # Initialize retrievers with their options
@@ -76,7 +69,6 @@
 
     def evaluate_claim(self, claim):
         """
-<<<<<<< HEAD
         Evaluates a claim using multiple advocates and a mediator.
         """
         # Get verdicts from each advocate
@@ -105,28 +97,4 @@
         verdicts = [v for v, _ in verdicts_and_reasonings]
         reasonings = [r for _, r in verdicts_and_reasonings]
         
-        return final_verdict, mediator_reasoning, verdicts, reasonings, evidences_list
-=======
-        Evaluate a claim using multiple advocates and a mediator.
-
-        Args:
-            claim (str): The claim to evaluate
-
-        Returns:
-            tuple: A tuple containing:
-                - final_verdict (str): The consensus verdict
-                - verdicts (list): List of individual advocate verdicts
-                - reasonings (list): List of advocate reasonings
-        """
-        # Each advocate evaluates the claim based on their own evidence
-        verdicts_and_reasonings = [advocate.evaluate_claim(claim) for advocate in self.advocate_steps]
-
-        # Separate verdicts and reasonings
-        verdicts = [verdict for verdict, reasoning in verdicts_and_reasonings]
-        reasonings = [reasoning for verdict, reasoning in verdicts_and_reasonings]
-
-        # The mediator synthesizes the verdicts
-        final_verdict = self.mediator_step.synthesize_verdicts(verdicts_and_reasonings, claim)
-
-        return final_verdict, verdicts, reasonings
->>>>>>> eb5a81e8
+        return final_verdict, mediator_reasoning, verdicts, reasonings, evidences_list