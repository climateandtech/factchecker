"""LlamaVectorStoreIndexer class."""

import logging
from typing import Any, Optional

from llama_index.core import Document, Settings, StorageContext, VectorStoreIndex
from llama_index.core.embeddings.utils import EmbedType
from llama_index.core.node_parser import SentenceSplitter

from factchecker.indexing.abstract_indexer import AbstractIndexer
from factchecker.core.embeddings import load_embedding_model


class LlamaVectorStoreIndexer(AbstractIndexer):
    """
    LlamaVectorStoreIndexer class for creating and managing indexes using Llama's VectorStoreIndex.

    Attributes:
        options (dict[str, Any]): Configuration options for the indexer.
        index_name (str): Name of the index.
        index_path (Optional[str]): Path to the directory where the index is stored on disk.
        index (Optional[Any]): In-memory index object.
        embed_model (Optional[EmbedType]): The name of the embedding model to use.
        storage_context_options (dict[str, Any]): Options for the storage context.
        transformations (list[Callable]): A list of transformations to apply to the documents.
        show_progress (bool): Whether to show progress during indexing.

    """
    
    def __init__(self, options: Optional[dict[str, Any]] = None) -> None:
        """
        Initialize the LlamaVectorStoreIndexer with specified parameters.

        Args:
            options (Optional[dict[str, Any]]): Configuration options which may include:
                - index_name (str): Name of the index. Defaults to 'default_index'.
                - index_path (Optional[str]): Path to the directory where the index is stored on disk.
                - source_directory (str): Directory containing source data files. Defaults to 'data'.
<<<<<<< HEAD
                - embed_model (Optional[EmbedType]): The name of the embedding model to use.
                - storage_context_options (dict[str, Any]): Options for the storage context.
                - transformations (list[Callable]): A list of transformations to apply to the documents.
=======
                - storage_context_options (dict[str, Any]): Options for the storage context.
                - transformations (list[Callable]): A list of transformations to apply to the documents.
                - embedding_type (str): Type of embedding model to use.
                - embedding_model (str): Name of the embedding model to use.
                - storage_context_options (Dict[str, Any]): Options for the storage context.
                - transformations (List[Callable]): A list of transformations to apply to the documents.
>>>>>>> 431b55f0
                - show_progress (bool): Whether to show progress during indexing.

        """
        super().__init__(options)
<<<<<<< HEAD
        self.embed_model: Optional[EmbedType] = self.options.pop('embed_model', None)
        self.storage_context_options: dict[str, Any] = self.options.pop('storage_context_options', {})
        self.transformations = self.options.pop('transformations', [SentenceSplitter(chunk_size=Settings.chunk_size, chunk_overlap=Settings.chunk_overlap)])
        self.show_progress: bool = self.options.pop('show_progress', False)
=======

        # Load embedding model if specified in options
        embedding_kwargs = {}
        if 'embedding_type' in self.options:
            embedding_kwargs['embedding_type'] = self.options.pop('embedding_type')
        if 'embedding_model' in self.options:
            embedding_kwargs['model_name'] = self.options.pop('embedding_model')
        
        self.embed_model = load_embedding_model(**embedding_kwargs)
        self.storage_context_options: dict[str, Any] = self.options.pop('storage_context_options', {})
        self.transformations = self.options.pop('transformations', [SentenceSplitter(chunk_size=Settings.chunk_size, chunk_overlap=Settings.chunk_overlap)])
        self.show_progress = self.options.pop('show_progress', True)
>>>>>>> 431b55f0


    def build_index(self, documents: list[Document]) -> None:
        """
        Build the LlamaVectorStore index from the provided documents.

        Args:
            documents (list[Document]): list of LlamaIndex Documents to index.

        Raises:
            Exception: If an error occurs during index creation.

        """
        try:

            storage_context = StorageContext.from_defaults(**self.storage_context_options)
            
            self.index = VectorStoreIndex.from_documents(
                documents,
                storage_context=storage_context,
                embed_model=self.embed_model,
                transformations=self.transformations,
                show_progress=self.show_progress,
            )
            logging.info("VectorStoreIndex successfully built")
        
        except Exception as e:
            logging.exception(f"Failed to create LlamaVectorStore index: {e}")
            raise

    def save_index(self) -> None:
        """
        Save the LlamaVectorStore index to disk.

        Raises:
            NotImplementedError: If the method is not yet implemented.

        """
        logging.error("save_index() of LlamaVectorStoreIndexer is not yet implemented")
        raise NotImplementedError("save_index() of LlamaVectorStoreIndexer is not yet implemented")

    def load_index(self) -> None:
        """
        Load the LlamaVectorStore index from disk.

        Raises:
            NotImplementedError: If the method is not yet implemented.

        """
        logging.error("load_index() of LlamaVectorStoreIndexer is not yet implemented")
        raise NotImplementedError("load_index() of LlamaVectorStoreIndexer is not yet implemented")

    def add_to_index(self, documents: list[Document]) -> None:
        """
        Add documents to the index.

        Args:
            documents (list[Document]): Documents to be added to the index.

        Raises:
            NotImplementedError: If the method is not yet implemented.

        """
        logging.error("add_to_index() of LlamaVectorStoreIndexer is not yet implemented")
        raise NotImplementedError("add_to_index() of LlamaVectorStoreIndexer is not yet implemented")

    def delete_from_index(self, document_ids: list[str]) -> None:
        """
        Delete documents from the index.

        Args:
            document_ids (list[str]): list of document IDs to delete from the index.

        Raises:    
            NotImplementedError: If the method is not yet implemented.

        """
        logging.error("delete_from_index() of LlamaVectorStoreIndexer is not yet implemented")
        raise NotImplementedError("delete_from_index() of LlamaVectorStoreIndexer is not yet implemented")<|MERGE_RESOLUTION|>--- conflicted
+++ resolved
@@ -36,28 +36,16 @@
                 - index_name (str): Name of the index. Defaults to 'default_index'.
                 - index_path (Optional[str]): Path to the directory where the index is stored on disk.
                 - source_directory (str): Directory containing source data files. Defaults to 'data'.
-<<<<<<< HEAD
-                - embed_model (Optional[EmbedType]): The name of the embedding model to use.
-                - storage_context_options (dict[str, Any]): Options for the storage context.
-                - transformations (list[Callable]): A list of transformations to apply to the documents.
-=======
                 - storage_context_options (dict[str, Any]): Options for the storage context.
                 - transformations (list[Callable]): A list of transformations to apply to the documents.
                 - embedding_type (str): Type of embedding model to use.
                 - embedding_model (str): Name of the embedding model to use.
                 - storage_context_options (Dict[str, Any]): Options for the storage context.
                 - transformations (List[Callable]): A list of transformations to apply to the documents.
->>>>>>> 431b55f0
                 - show_progress (bool): Whether to show progress during indexing.
 
         """
         super().__init__(options)
-<<<<<<< HEAD
-        self.embed_model: Optional[EmbedType] = self.options.pop('embed_model', None)
-        self.storage_context_options: dict[str, Any] = self.options.pop('storage_context_options', {})
-        self.transformations = self.options.pop('transformations', [SentenceSplitter(chunk_size=Settings.chunk_size, chunk_overlap=Settings.chunk_overlap)])
-        self.show_progress: bool = self.options.pop('show_progress', False)
-=======
 
         # Load embedding model if specified in options
         embedding_kwargs = {}
@@ -70,7 +58,6 @@
         self.storage_context_options: dict[str, Any] = self.options.pop('storage_context_options', {})
         self.transformations = self.options.pop('transformations', [SentenceSplitter(chunk_size=Settings.chunk_size, chunk_overlap=Settings.chunk_overlap)])
         self.show_progress = self.options.pop('show_progress', True)
->>>>>>> 431b55f0
 
 
     def build_index(self, documents: list[Document]) -> None:
