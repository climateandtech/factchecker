--- conflicted
+++ resolved
@@ -85,7 +85,6 @@
                 If not provided, defaults will be used.
 
         """
-<<<<<<< HEAD
         logger.debug(f"Initializing indexer with options: {options}")
         self.options = options or {}
         self.index_name = self.options.pop('index_name', 'default_index')
@@ -93,14 +92,6 @@
         self.chunk_size = self.options.pop('chunk_size', 150)
         self.chunk_overlap = self.options.pop('chunk_overlap', 20)
         self.embed_model = self.options.pop('embed_model', 'default')
-=======
-        self.options: Dict[str, Any] = options if options is not None else {}
-        self.index_name: str = self.options.pop('index_name', 'default_index')
-        self.index_path: Optional[str] = self.options.pop('index_path', None)
-        self.source_directory: str = self.options.pop('source_directory', None)
-        self.initial_documents = self.options.pop('documents', None)
-        self.initial_files = self.options.pop('files', None)
->>>>>>> eb5a81e8
         self.index: Optional[Any] = None
         self.metadata = self._load_or_create_metadata()
         self._parameters_changed = self._check_parameters_changed()  # Cache this result
@@ -132,7 +123,6 @@
             self.embed_model
         )
 
-<<<<<<< HEAD
     def _save_metadata(self) -> None:
         """Save metadata to disk"""
         metadata_dict = self.metadata.to_dict()
@@ -188,34 +178,6 @@
         """Save the index and metadata to disk"""
         if self.index is None:
             raise ValueError("No index to save")
-=======
-        Raises:
-            FileNotFoundError: If the source directory or specified files do not exist.
-            Exception: For other issues encountered during document loading.
-        """
-        try:
-            # Use preloaded documents if provided
-            if self.initial_documents:
-                logging.info("Using preloaded documents provided in options.")
-                return self.initial_documents
-
-            # Use specified files if provided
-            if self.initial_files:
-                files = self.initial_files
-                logging.info(f"Loading documents from specified files: {files}")
-                documents = SimpleDirectoryReader(input_files=files).load_data()
-                self.initial_documents = documents
-                logging.debug(f"Loaded {len(documents)} documents from specified files")
-                return documents
-
-            # Load from source directory
-            if self.source_directory:
-                logging.info(f"Loading documents from source directory: {self.source_directory}")
-                documents = SimpleDirectoryReader(self.source_directory).load_data()
-                self.initial_documents = documents
-                logging.debug(f"Loaded {len(documents)} documents from {self.source_directory}")
-                return documents
->>>>>>> eb5a81e8
             
         # Save LlamaIndex data
         self.storage_path.mkdir(parents=True, exist_ok=True)
@@ -241,59 +203,73 @@
             raise
 
     def load_initial_documents(self) -> List[Document]:
-        """Load documents from source"""
+        """Load documents from various sources, with support for caching and reindexing."""
         try:
+            # Use preloaded documents if provided
+            if hasattr(self, 'initial_documents') and self.initial_documents:
+                logger.info("📄 Using preloaded documents provided in options.")
+                return self.initial_documents
+
+            # Use specified files if provided
+            if hasattr(self, 'initial_files') and self.initial_files:
+                files = self.initial_files
+                logger.info(f"📄 Loading documents from specified files: {files}")
+                documents = SimpleDirectoryReader(input_files=files).load_data()
+                self.initial_documents = documents
+                logger.debug(f"Loaded {len(documents)} documents from specified files")
+                return documents
+
+            # Default behavior: load from source directory with caching and change detection
             source_dir = Path(self.options.get('source_directory', 'data'))
             logger.debug(f"Checking documents in {source_dir}")
             needs_parsing = False
-            
-            # Check parameters
+
+            # Check parameter changes
             if (self.chunk_size != self.metadata.chunk_size or
                 self.chunk_overlap != self.metadata.chunk_overlap):
                 logger.info(f"🔄 Parameters changed:")
                 logger.info(f"  - chunk_size: {self.chunk_size} != {self.metadata.chunk_size}")
                 logger.info(f"  - chunk_overlap: {self.chunk_overlap} != {self.metadata.chunk_overlap}")
                 needs_parsing = True
-            
-            # Check if any files changed
+
+            # Check file changes
             if not needs_parsing:
                 for file_path in source_dir.glob('*'):
                     if self.needs_reindexing(str(file_path)):
                         logger.info(f"🔄 File {file_path} needs parsing")
                         needs_parsing = True
                         break
-            
+
+            # Try loading cached documents
             if not needs_parsing and self.storage_path.exists():
                 try:
-                    # Try to load cached documents
                     docs_cache_path = self.storage_path / "documents.json"
                     if docs_cache_path.exists():
                         logger.info("📄 Loading cached documents (fast path)")
                         with open(docs_cache_path, "r") as f:
                             docs_data = json.load(f)
-                            return [Document.from_dict(d) for d in docs_data]
+                            documents = [Document.from_dict(d) for d in docs_data]
+                            self.initial_documents = documents
+                            return documents
                     else:
                         logger.info("⚠️ No cached documents found")
                         needs_parsing = True
                 except Exception as e:
                     logger.warning(f"⚠️ Could not load cached documents: {e}")
                     needs_parsing = True
-            
-            # Parse documents if needed
+
+            # Parse and cache documents if needed
             if needs_parsing:
-                logger.info("📚 Parsing documents from PDFs (slow path)...")
-                # Basic document loading without LlamaIndex-specific settings
+                logger.info("📚 Parsing documents from source (slow path)...")
                 reader = SimpleDirectoryReader(source_dir)
                 documents = reader.load_data()
-                
-                # Cache the parsed documents
                 self.storage_path.mkdir(parents=True, exist_ok=True)
                 with open(self.storage_path / "documents.json", "w") as f:
                     json.dump([doc.to_dict() for doc in documents], f)
-                
                 logger.info(f"✅ Parsed and cached {len(documents)} documents")
+                self.initial_documents = documents
                 return documents
-            
+
         except Exception as e:
             logger.error(f"Error loading documents: {e}")
             raise
@@ -315,19 +291,24 @@
     def initialize_index(self) -> None:
         """
         Initializes the index by loading an existing index or building a new one.
-<<<<<<< HEAD
+        
+        This includes:
+        - Checking if an in-memory index exists
+        - Checking if a stored index exists and can be reused
+        - Detecting if reindexing is required (via param or file changes)
+        - Building a new index if needed
         """
         try:
             if self.index is not None:
                 logger.info("✅ In-memory index exists, skipping initialization")
                 return
 
-            # Check if we can load existing index
+            logger.info("🔍 Checking if an index already exists on disk...")
             if self.storage_path.exists():
                 logger.info(f"📂 Found existing index at {self.storage_path}")
                 source_dir = Path(self.options.get('source_directory', 'data'))
                 needs_reindex = False
-                
+
                 for file_path in source_dir.glob('*'):
                     if self.needs_reindexing(str(file_path)):
                         needs_reindex = True
@@ -335,50 +316,37 @@
 
                 if not needs_reindex:
                     try:
-                        logger.info("🔄 Loading existing index...")
+                        logger.info("🔄 Loading existing index from disk...")
                         self.load_index()
                         logger.info("✅ Successfully loaded cached index")
                         return
                     except Exception as e:
                         logger.warning(f"⚠️ Could not load existing index: {e}")
-
-            # Create new index
-            logger.info("🏗️ Building new index...")
-=======
-
-        Raises:
-            Exception: If an error occurs during index initialization.
-
-        """
-        if self.index is not None:
-            logging.info("In-memory index already exists. Skipping creation.")
-            return
-        
-        try:
-            logging.info("No existing index found. Building a new index...")
->>>>>>> eb5a81e8
+                        # Fall through to rebuild index
+
+            # No valid cached index or reindexing needed
+            logger.info("🏗️ Building new index from scratch...")
             documents = self.load_initial_documents()
             logger.info(f"📄 Loaded {len(documents)} documents")
+
             self.build_index(documents)
-            
-            # Update metadata
+
+            # Update metadata for all processed files
             source_dir = Path(self.options.get('source_directory', 'data'))
             for file_path in source_dir.glob('*'):
                 self.update_file_metadata(str(file_path))
-            
+
             self.save_index()
             logger.info("✅ Index built and saved successfully")
 
-<<<<<<< HEAD
+        except FileNotFoundError as e:
+            logger.error(f"❌ File not found during index initialization: {e}")
+            raise
+        except ValueError as e:
+            logger.error(f"❌ Invalid data during index initialization: {e}")
+            raise
         except Exception as e:
             logger.exception(f"❌ Error during index initialization: {e}")
-=======
-        except FileNotFoundError as e:
-            logging.error(f"File not found during initialization: {e}")
-            raise
-        except ValueError as e:
-            logging.error(f"Invalid data provided: {e}")
->>>>>>> eb5a81e8
             raise
 
     @abstractmethod
