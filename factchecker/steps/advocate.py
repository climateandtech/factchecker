--- conflicted
+++ resolved
@@ -4,16 +4,11 @@
 
 from factchecker.config.config import DEFAULT_LABEL_OPTIONS
 from factchecker.core.llm import load_llm
-<<<<<<< HEAD
 from factchecker.datastructures import ClaimFactCheck, LabelOption
 from factchecker.prompts.advocate_prompts import (
     get_default_system_prompt,
     get_default_user_prompt,
 )
-=======
-from factchecker.datastructures import LabelOption
-from factchecker.prompts.advocate_prompts import get_default_system_prompt, get_default_user_prompt
->>>>>>> 2ca44412
 from factchecker.retrieval.abstract_retriever import AbstractRetriever
 from factchecker.steps.evidence import EvidenceStep
 
@@ -82,11 +77,7 @@
         """
         return self.evidence_step.gather_evidence(claim)
 
-<<<<<<< HEAD
     def evaluate_claim(self, claim: str, context: str = "") -> ClaimFactCheck:
-=======
-    def evaluate_claim(self, claim: str) -> tuple[str, str]:
->>>>>>> 2ca44412
         """
         Evaluate a claim based on gathered evidence using the language model.
 
