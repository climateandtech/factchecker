from pathlib import Path

import pytest
from llama_index.core import Document

from factchecker.indexing.llama_vector_store_indexer import LlamaVectorStoreIndexer
from factchecker.indexing.ragatouille_colbert_indexer import RagatouilleColBERTIndexer
from unittest.mock import patch


@pytest.fixture
def get_test_data_directory(tmp_path: Path) -> str:
    """Creates a temporary directory with dummy text files for indexing tests."""
    # Create a temporary directory to act as the data source
    data_dir = tmp_path / "data"
    data_dir.mkdir()
    
    # Create dummy text files in the directory
    for i in range(5):
        with open(data_dir / f"test_file_{i}.txt", 'w') as f:
            f.write(f"This is the content of test file {i}.\n" * 10)
    
    # Return the path to the test directory
    return str(data_dir)


@pytest.fixture
def get_test_documents() -> list[Document]:
    """Fixture to create a sequence of LlamaIndex Document objects from text strings."""
    texts = [
        "This is the first test document.",
        "This is the second test document.",
        "This is the third test document."
    ]
    # Convert texts to Document objects
    documents = [Document(text=txt) for txt in texts]
    return documents

@pytest.fixture
def get_many_test_documents() -> list[Document]:
    """Create a large list of dummy Document objects for testing."""
    documents = []
    for i in range(15000):
        documents.append(Document(text=f"This is a longer test document with the number {i}."))
    return documents


@pytest.fixture
def get_llama_vector_store_indexer(get_test_documents: list[Document]) -> LlamaVectorStoreIndexer:
    """Fixture to create and return a LlamaVectorStoreIndexer with indexed documents."""
<<<<<<< HEAD
    indexer_options = {
        'documents': get_test_documents,
        'index_name': 'test_index_with_docs',
        'transformations': [],  # Disable transformations to keep documents intact
    }
    
    indexer = LlamaVectorStoreIndexer(indexer_options)
    indexer.initialize_index()
    
    return indexer
=======

    with patch.dict('os.environ', {
        'EMBEDDING_TYPE': 'mock',
        'MOCK_EMBED_DIM': '384'
    }):
        indexer_options = {
            'documents': get_test_documents,
            'index_name': 'test_index_with_docs',
            'transformations': [],  # Disable transformations to keep documents intact
        }

        indexer = LlamaVectorStoreIndexer(indexer_options)
        return indexer
>>>>>>> 3a697193

@pytest.fixture
def get_ragatouille_colbert_indexer(get_many_test_documents: list[Document], tmp_path: Path) -> RagatouilleColBERTIndexer:
    """Fixture to create and return a RagatouilleColBERTIndexer with indexed documents."""
    # Use the tmp_path fixture to create a temporary directory for the index
    index_root = tmp_path / "indexes/ragatouille"

    indexer_options = {
        'documents': get_many_test_documents,
        'index_name': 'test_index_from_docs',
        'index_root': str(index_root) 
    }
    
    indexer = RagatouilleColBERTIndexer(indexer_options)
    indexer.initialize_index()

    return indexer<|MERGE_RESOLUTION|>--- conflicted
+++ resolved
@@ -48,19 +48,6 @@
 @pytest.fixture
 def get_llama_vector_store_indexer(get_test_documents: list[Document]) -> LlamaVectorStoreIndexer:
     """Fixture to create and return a LlamaVectorStoreIndexer with indexed documents."""
-<<<<<<< HEAD
-    indexer_options = {
-        'documents': get_test_documents,
-        'index_name': 'test_index_with_docs',
-        'transformations': [],  # Disable transformations to keep documents intact
-    }
-    
-    indexer = LlamaVectorStoreIndexer(indexer_options)
-    indexer.initialize_index()
-    
-    return indexer
-=======
-
     with patch.dict('os.environ', {
         'EMBEDDING_TYPE': 'mock',
         'MOCK_EMBED_DIM': '384'
@@ -72,8 +59,9 @@
         }
 
         indexer = LlamaVectorStoreIndexer(indexer_options)
+        # indexer.initialize_index()
         return indexer
->>>>>>> 3a697193
+
 
 @pytest.fixture
 def get_ragatouille_colbert_indexer(get_many_test_documents: list[Document], tmp_path: Path) -> RagatouilleColBERTIndexer:
