from pathlib import Path

import pytest
from llama_index.core import Document

from factchecker.indexing.llama_vector_store_indexer import LlamaVectorStoreIndexer
from factchecker.indexing.ragatouille_colbert_indexer import RagatouilleColBERTIndexer
from unittest.mock import patch


@pytest.fixture
def get_test_data_directory(tmp_path: Path) -> str:
    """Creates a temporary directory with dummy text files for indexing tests."""
    # Create a temporary directory to act as the data source
    data_dir = tmp_path / "data"
    data_dir.mkdir()
    
    # Create dummy text files in the directory
    for i in range(5):
        with open(data_dir / f"test_file_{i}.txt", 'w') as f:
            f.write(f"This is the content of test file {i}.\n" * 10)
    
    # Return the path to the test directory
    return str(data_dir)


@pytest.fixture
def get_test_documents() -> list[Document]:
    """Fixture to create a sequence of LlamaIndex Document objects from text strings."""
    texts = [
        "This is the first test document.",
        "This is the second test document.",
        "This is the third test document."
    ]
    # Convert texts to Document objects
    documents = [Document(text=txt) for txt in texts]
    return documents

<<<<<<< HEAD
@pytest.fixture
def get_many_test_documents() -> list[Document]:
    """Create a large list of dummy Document objects for testing."""
    documents = []
    for i in range(15000):
        documents.append(Document(text=f"This is a longer test document with the number {i}."))
    return documents


@pytest.fixture
def get_llama_vector_store_indexer(get_test_documents: list[Document]) -> LlamaVectorStoreIndexer:
    """Fixture to create and return a LlamaVectorStoreIndexer with indexed documents."""
    indexer_options = {
        'documents': get_test_documents,
        'index_name': 'test_index_with_docs',
        'transformations': [],  # Disable transformations to keep documents intact
    }
    
    indexer = LlamaVectorStoreIndexer(indexer_options)
    indexer.initialize_index()
    
    return indexer
=======
@pytest.fixture
def get_many_test_documents() -> list[Document]:
    """Create a large list of dummy Document objects for testing."""
    documents = []
    for i in range(15000):
        documents.append(Document(text=f"This is a longer test document with the number {i}."))
    return documents


@pytest.fixture
def get_llama_vector_store_indexer(get_test_documents: list[Document]) -> LlamaVectorStoreIndexer:
    """Fixture to create and return a LlamaVectorStoreIndexer with indexed documents."""
    with patch.dict('os.environ', {
        'EMBEDDING_TYPE': 'mock',
        'MOCK_EMBED_DIM': '384'
    }):
        indexer_options = {
            'documents': get_test_documents,
            'index_name': 'test_index_with_docs',
            'transformations': [],  # Disable transformations to keep documents intact
        }

        indexer = LlamaVectorStoreIndexer(indexer_options)
        # indexer.initialize_index()
        return indexer

>>>>>>> 431b55f0

@pytest.fixture
def get_ragatouille_colbert_indexer(get_many_test_documents: list[Document], tmp_path: Path) -> RagatouilleColBERTIndexer:
    """Fixture to create and return a RagatouilleColBERTIndexer with indexed documents."""
    # Use the tmp_path fixture to create a temporary directory for the index
    index_root = tmp_path / "indexes/ragatouille"

    indexer_options = {
        'documents': get_many_test_documents,
        'index_name': 'test_index_from_docs',
        'index_root': str(index_root) 
    }
    
    indexer = RagatouilleColBERTIndexer(indexer_options)
    indexer.initialize_index()

    return indexer<|MERGE_RESOLUTION|>--- conflicted
+++ resolved
@@ -36,30 +36,6 @@
     documents = [Document(text=txt) for txt in texts]
     return documents
 
-<<<<<<< HEAD
-@pytest.fixture
-def get_many_test_documents() -> list[Document]:
-    """Create a large list of dummy Document objects for testing."""
-    documents = []
-    for i in range(15000):
-        documents.append(Document(text=f"This is a longer test document with the number {i}."))
-    return documents
-
-
-@pytest.fixture
-def get_llama_vector_store_indexer(get_test_documents: list[Document]) -> LlamaVectorStoreIndexer:
-    """Fixture to create and return a LlamaVectorStoreIndexer with indexed documents."""
-    indexer_options = {
-        'documents': get_test_documents,
-        'index_name': 'test_index_with_docs',
-        'transformations': [],  # Disable transformations to keep documents intact
-    }
-    
-    indexer = LlamaVectorStoreIndexer(indexer_options)
-    indexer.initialize_index()
-    
-    return indexer
-=======
 @pytest.fixture
 def get_many_test_documents() -> list[Document]:
     """Create a large list of dummy Document objects for testing."""
@@ -86,7 +62,6 @@
         # indexer.initialize_index()
         return indexer
 
->>>>>>> 431b55f0
 
 @pytest.fixture
 def get_ragatouille_colbert_indexer(get_many_test_documents: list[Document], tmp_path: Path) -> RagatouilleColBERTIndexer:
