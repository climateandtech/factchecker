--- conflicted
+++ resolved
@@ -6,13 +6,9 @@
 from factchecker.indexing.llama_vector_store_indexer import LlamaVectorStoreIndexer
 from factchecker.indexing.ragatouille_colbert_indexer import RagatouilleColBERTIndexer
 from unittest.mock import patch
-<<<<<<< HEAD
 import numpy as np
 from typing import List
 from llama_index.core.embeddings import BaseEmbedding
-=======
-
->>>>>>> eb5a81e8
 
 @pytest.fixture
 def get_test_data_directory(tmp_path: Path) -> str:
@@ -59,7 +55,6 @@
         return [0.1] * 384
 
 @pytest.fixture
-<<<<<<< HEAD
 @patch('llama_index.core.embeddings.openai.OpenAIEmbedding', MockEmbedding)
 def get_llama_vector_store_indexer(get_test_documents):
     indexer_options = {
@@ -71,24 +66,6 @@
     indexer.initialize_index()
     
     return indexer
-=======
-def get_llama_vector_store_indexer(get_test_documents: list[Document]) -> LlamaVectorStoreIndexer:
-    """Fixture to create and return a LlamaVectorStoreIndexer with indexed documents."""
-    with patch.dict('os.environ', {
-        'EMBEDDING_TYPE': 'mock',
-        'MOCK_EMBED_DIM': '384'
-    }):
-        indexer_options = {
-            'documents': get_test_documents,
-            'index_name': 'test_index_with_docs',
-            'transformations': [],  # Disable transformations to keep documents intact
-        }
-
-        indexer = LlamaVectorStoreIndexer(indexer_options)
-        # indexer.initialize_index()
-        return indexer
->>>>>>> eb5a81e8
-
 
 @pytest.fixture
 def get_ragatouille_colbert_indexer(get_many_test_documents: list[Document], tmp_path: Path) -> RagatouilleColBERTIndexer:
