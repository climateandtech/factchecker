--- conflicted
+++ resolved
@@ -1,4 +1,3 @@
-<<<<<<< HEAD
 """Tests for the LlamaVectorStoreIndexer class."""
 
 import pytest
@@ -10,11 +9,6 @@
 @pytest.mark.integration
 def test_initialize_index_from_documents(get_test_documents: list[Document]) -> None:
     """Initialize an index with a list of documents."""
-=======
-from factchecker.indexing.llama_vector_store_indexer import LlamaVectorStoreIndexer
-
-def test_initialize_index_from_documents(get_test_documents):
->>>>>>> 3a697193
     indexer_options = {
         'documents': get_test_documents,
         'index_name': 'test_index_with_docs',
@@ -23,7 +17,6 @@
     indexer = LlamaVectorStoreIndexer(indexer_options)
     assert indexer.index is None
     indexer.initialize_index()
-<<<<<<< HEAD
     
     assert indexer.initial_documents == get_test_documents
     assert indexer.index is not None
@@ -32,12 +25,6 @@
 @pytest.mark.integration
 def test_initialize_index_from_directory(get_test_data_directory: str) -> None:
     """Initialize an index with a directory containing text files."""
-=======
-    assert indexer.index is not None
-    assert indexer.index_name == 'test_index_with_docs'
-
-def test_initialize_index_from_directory(get_test_data_directory):
->>>>>>> 3a697193
     indexer_options = {
         'source_directory': get_test_data_directory,
         'index_name': 'test_index_from_dir',
