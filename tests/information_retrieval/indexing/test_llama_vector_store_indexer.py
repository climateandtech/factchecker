<<<<<<< HEAD
from unittest.mock import patch
import numpy as np
from factchecker.indexing.llama_vector_store_indexer import LlamaVectorStoreIndexer

@patch('llama_index.embeddings.openai.OpenAIEmbedding')
def test_initialize_index_from_documents(mock_embedding, get_test_documents):
    # Configure mock to return fixed embeddings
    mock_embedding.return_value._get_text_embedding.return_value = np.array([0.1] * 384)
    mock_embedding.return_value._get_query_embedding.return_value = np.array([0.1] * 384)
=======
"""Tests for the LlamaVectorStoreIndexer class."""

import pytest
from llama_index.core import Document

from factchecker.indexing.llama_vector_store_indexer import LlamaVectorStoreIndexer

>>>>>>> eb5a81e8

@pytest.mark.integration
def test_initialize_index_from_documents(get_test_documents: list[Document]) -> None:
    """Initialize an index with a list of documents."""
    indexer_options = {
        'documents': get_test_documents,
        'index_name': 'test_index_with_docs',
    }

    indexer = LlamaVectorStoreIndexer(indexer_options)
    assert indexer.index is None
    indexer.initialize_index()
    
    assert indexer.initial_documents == get_test_documents
    assert indexer.index is not None
    assert indexer.index_name == 'test_index_with_docs'

<<<<<<< HEAD
@patch('llama_index.embeddings.openai.OpenAIEmbedding')
def test_initialize_index_from_directory(mock_embedding, get_test_data_directory):
    # Configure mock to return fixed embeddings
    mock_embedding.return_value._get_text_embedding.return_value = np.array([0.1] * 384)
    mock_embedding.return_value._get_query_embedding.return_value = np.array([0.1] * 384)

=======
@pytest.mark.integration
def test_initialize_index_from_directory(get_test_data_directory: str) -> None:
    """Initialize an index with a directory containing text files."""
>>>>>>> eb5a81e8
    indexer_options = {
        'source_directory': get_test_data_directory,
        'index_name': 'test_index_from_dir',
    }

    indexer = LlamaVectorStoreIndexer(indexer_options)
    assert indexer.index is None
    indexer.initialize_index()
    assert indexer.index is not None
    assert indexer.index_name == 'test_index_from_dir'

@patch('llama_index.embeddings.openai.OpenAIEmbedding')
def test_save_and_load_index(mock_embedding, get_test_documents, tmp_path):
    """Test saving and loading an index"""
    # Configure mock to return fixed embeddings
    mock_embedding.return_value._get_text_embedding.return_value = np.array([0.1] * 384)
    mock_embedding.return_value._get_query_embedding.return_value = np.array([0.1] * 384)
    
    # Initialize indexer with a temporary path
    storage_path = str(tmp_path / "test_index")
    indexer_options = {
        'documents': get_test_documents,
        'index_name': 'test_save_load',
        'storage_path': storage_path
    }
    
    # Create and save index
    indexer = LlamaVectorStoreIndexer(indexer_options)
    indexer.initialize_index()
    indexer.save_index()
    
    # Create new indexer and load saved index
    new_indexer = LlamaVectorStoreIndexer(indexer_options)
    new_indexer.load_index()
    
    # Verify index was loaded successfully
    assert new_indexer.index is not None
    assert new_indexer.index_name == 'test_save_load'
    
    # Test some index operations to verify functionality
    query_text = "test query"
    original_results = indexer.index.as_query_engine().query(query_text)
    loaded_results = new_indexer.index.as_query_engine().query(query_text)
    assert str(original_results) == str(loaded_results)<|MERGE_RESOLUTION|>--- conflicted
+++ resolved
@@ -1,22 +1,14 @@
-<<<<<<< HEAD
 from unittest.mock import patch
 import numpy as np
 from factchecker.indexing.llama_vector_store_indexer import LlamaVectorStoreIndexer
+import pytest
+from llama_index.core import Document
 
 @patch('llama_index.embeddings.openai.OpenAIEmbedding')
 def test_initialize_index_from_documents(mock_embedding, get_test_documents):
     # Configure mock to return fixed embeddings
     mock_embedding.return_value._get_text_embedding.return_value = np.array([0.1] * 384)
     mock_embedding.return_value._get_query_embedding.return_value = np.array([0.1] * 384)
-=======
-"""Tests for the LlamaVectorStoreIndexer class."""
-
-import pytest
-from llama_index.core import Document
-
-from factchecker.indexing.llama_vector_store_indexer import LlamaVectorStoreIndexer
-
->>>>>>> eb5a81e8
 
 @pytest.mark.integration
 def test_initialize_index_from_documents(get_test_documents: list[Document]) -> None:
@@ -34,18 +26,12 @@
     assert indexer.index is not None
     assert indexer.index_name == 'test_index_with_docs'
 
-<<<<<<< HEAD
 @patch('llama_index.embeddings.openai.OpenAIEmbedding')
 def test_initialize_index_from_directory(mock_embedding, get_test_data_directory):
     # Configure mock to return fixed embeddings
     mock_embedding.return_value._get_text_embedding.return_value = np.array([0.1] * 384)
     mock_embedding.return_value._get_query_embedding.return_value = np.array([0.1] * 384)
 
-=======
-@pytest.mark.integration
-def test_initialize_index_from_directory(get_test_data_directory: str) -> None:
-    """Initialize an index with a directory containing text files."""
->>>>>>> eb5a81e8
     indexer_options = {
         'source_directory': get_test_data_directory,
         'index_name': 'test_index_from_dir',
