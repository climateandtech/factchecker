--- conflicted
+++ resolved
@@ -1,4 +1,3 @@
-<<<<<<< HEAD
 from factchecker.retrieval.llama_base_retriever import LlamaBaseRetriever
 from unittest.mock import patch
 import numpy as np
@@ -11,26 +10,6 @@
     mock_embedding.return_value._get_text_embedding.return_value = np.array([0.1] * 384)
     mock_embedding.return_value._get_query_embedding.return_value = np.array([0.1] * 384)
     
-=======
-import pytest
-from unittest.mock import patch
-from factchecker.retrieval.llama_base_retriever import LlamaBaseRetriever
-from factchecker.indexing.llama_vector_store_indexer import LlamaVectorStoreIndexer
-
-def fake_embedding(text):
-    # Return a vector based on a hash or a simple mapping so that identical texts produce identical vectors.
-    return [hash(text) % 100]
-
-@pytest.fixture(autouse=True)
-def patch_openai_embedding():
-    with patch('llama_index.embeddings.openai.OpenAIEmbedding', autospec=False) as mock_embedding_cls:
-        instance = mock_embedding_cls.return_value
-        instance.embed = fake_embedding  # Patch the 'embed' method
-        yield mock_embedding_cls
-
-def test_retrieve_with_llama_base_retriever(get_llama_vector_store_indexer: LlamaVectorStoreIndexer) -> None:
-    """Test the LlamaBaseRetriever's ability to retrieve documents from the index."""
->>>>>>> eb5a81e8
     indexer = get_llama_vector_store_indexer
 
     top_k = 2
