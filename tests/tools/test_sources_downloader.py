<<<<<<< HEAD
import os
import pytest
from unittest.mock import mock_open, patch
from factchecker.tools.sources_downloader import download_pdf
from unittest.mock import patch, mock_open, Mock
from factchecker.tools.sources_downloader import main

# Test for download_pdf function
def test_download_pdf_success():
=======
"""
Test module for the sources_downloader.py script.

This module contains unit tests for the PDF downloading functionality,
including successful and failed downloads, output folder creation,
and command-line argument parsing.
"""

import os
import pytest
from unittest.mock import mock_open, patch, Mock
from factchecker.tools.sources_downloader import download_pdf, main

def test_download_pdf_success():
    """
    Test successful PDF download scenario.
    
    Verifies that:
    - The HTTP request is made correctly
    - The response content is written to a file
    - The file is opened in write-binary mode
    """
>>>>>>> 3a697193
    # Mock the requests.get call to return a response with status_code 200
    with patch('factchecker.tools.sources_downloader.requests.get') as mock_get:
        mock_get.return_value.status_code = 200
        mock_get.return_value.content = b'PDF content'

        # Mock the open function to simulate file writing
        with patch('builtins.open', mock_open()) as mock_file:
            download_pdf('http://example.com/pdf', 'output_folder', 'test.pdf')

            # Check if the file was opened in write-binary mode
            mock_file.assert_called_with(os.path.join('output_folder', 'test.pdf'), 'wb')

            # Check if the content was written to the file
            mock_file().write.assert_called_once_with(b'PDF content')

<<<<<<< HEAD

def test_download_pdf_failure(capfd):
=======
def test_download_pdf_failure(capfd):
    """
    Test failed PDF download scenario.
    
    Verifies that:
    - A failed HTTP request (404) is handled gracefully
    - Appropriate error message is printed
    """
>>>>>>> 3a697193
    with patch('factchecker.tools.sources_downloader.requests.get') as mock_get:
        mock_get.return_value.status_code = 404
        download_pdf('http://example.com/pdf', 'output_folder', 'test.pdf')
        out, _ = capfd.readouterr()
        assert "Failed to download test.pdf" in out

def test_output_folder_creation():
<<<<<<< HEAD
=======
    """
    Test output folder creation functionality.
    
    Verifies that:
    - The output folder is created if it doesn't exist
    - The file operations proceed as expected
    """
>>>>>>> 3a697193
    testargs = ["prog", "--output_folder", "test_data"]
    with patch('sys.argv', testargs), \
         patch('os.path.exists', return_value=False), \
         patch('os.makedirs') as mock_makedirs, \
         patch('builtins.open', mock_open()) as mock_file:
        main()
        mock_makedirs.assert_called_once_with('test_data')
<<<<<<< HEAD
        mock_file.assert_called()  # Add more specific assertions if necessary

def test_output_folder_exists():
    """Test that existing output folders are handled correctly"""
    mock_args = Mock(
        sourcefile='test.csv',
        output_folder='test_data',
        rows=None,
        url_column='external_link'
    )
    
    # Add patch for gettext to prevent translation file reading
    with patch('gettext.translation'), \
         patch('argparse.ArgumentParser.parse_args', return_value=mock_args), \
         patch('os.path.exists', return_value=True), \
         patch('os.makedirs') as mock_makedirs, \
         patch('factchecker.tools.sources_downloader.download_from_csv') as mock_download:
            
        main()
        mock_makedirs.assert_not_called()
        mock_download.assert_called_once_with(
            'test.csv', None, 'external_link', 'test_data'
        )


# Test the CLI argument parsing
def test_cli_arguments():
=======
        mock_file.assert_called()

def test_output_folder_exists():
    """
    Test behavior when output folder already exists.
    
    Verifies that:
    - No attempt is made to create an existing folder
    - The file operations proceed as expected
    """
    mock_csv_content = "url_column,pdf_title\nhttp://example.com,test.pdf"
    mock_args = type('Args', (), {
        'sourcefile': 'sources/sources.csv',
        'rows': None,
        'url_column': 'external_link',
        'output_folder': 'test_data'
    })()
    
    mock_parser = Mock()
    mock_parser.parse_args.return_value = mock_args
    
    with patch('argparse.ArgumentParser', return_value=mock_parser), \
         patch('os.path.exists', return_value=True), \
         patch('os.makedirs') as mock_makedirs, \
         patch('builtins.open', mock_open(read_data=mock_csv_content)) as mock_file:
        main()
        mock_makedirs.assert_not_called()
        mock_file.assert_called()

def test_cli_arguments():
    """
    Test command-line argument parsing.
    
    Verifies that:
    - Command-line arguments are correctly parsed
    - The download function is called with the right parameters
    """
>>>>>>> 3a697193
    testargs = ["prog", "--sourcefile", "test.csv", "--rows", "1", "2", "--url_column", "test_url", "--output_folder", "test_data"]
    with patch('sys.argv', testargs):
        with patch('factchecker.tools.sources_downloader.download_from_csv') as mock_download:
            main()
<<<<<<< HEAD
            mock_download.assert_called_once_with('test.csv', [1, 2], 'test_url', 'test_data')
=======
            mock_download.assert_called_once_with('test.csv', [1, 2], 'test_url', 'test_data')
>>>>>>> 3a697193
<|MERGE_RESOLUTION|>--- conflicted
+++ resolved
@@ -1,4 +1,3 @@
-<<<<<<< HEAD
 import os
 import pytest
 from unittest.mock import mock_open, patch
@@ -8,30 +7,6 @@
 
 # Test for download_pdf function
 def test_download_pdf_success():
-=======
-"""
-Test module for the sources_downloader.py script.
-
-This module contains unit tests for the PDF downloading functionality,
-including successful and failed downloads, output folder creation,
-and command-line argument parsing.
-"""
-
-import os
-import pytest
-from unittest.mock import mock_open, patch, Mock
-from factchecker.tools.sources_downloader import download_pdf, main
-
-def test_download_pdf_success():
-    """
-    Test successful PDF download scenario.
-    
-    Verifies that:
-    - The HTTP request is made correctly
-    - The response content is written to a file
-    - The file is opened in write-binary mode
-    """
->>>>>>> 3a697193
     # Mock the requests.get call to return a response with status_code 200
     with patch('factchecker.tools.sources_downloader.requests.get') as mock_get:
         mock_get.return_value.status_code = 200
@@ -47,19 +22,8 @@
             # Check if the content was written to the file
             mock_file().write.assert_called_once_with(b'PDF content')
 
-<<<<<<< HEAD
 
 def test_download_pdf_failure(capfd):
-=======
-def test_download_pdf_failure(capfd):
-    """
-    Test failed PDF download scenario.
-    
-    Verifies that:
-    - A failed HTTP request (404) is handled gracefully
-    - Appropriate error message is printed
-    """
->>>>>>> 3a697193
     with patch('factchecker.tools.sources_downloader.requests.get') as mock_get:
         mock_get.return_value.status_code = 404
         download_pdf('http://example.com/pdf', 'output_folder', 'test.pdf')
@@ -67,16 +31,6 @@
         assert "Failed to download test.pdf" in out
 
 def test_output_folder_creation():
-<<<<<<< HEAD
-=======
-    """
-    Test output folder creation functionality.
-    
-    Verifies that:
-    - The output folder is created if it doesn't exist
-    - The file operations proceed as expected
-    """
->>>>>>> 3a697193
     testargs = ["prog", "--output_folder", "test_data"]
     with patch('sys.argv', testargs), \
          patch('os.path.exists', return_value=False), \
@@ -84,7 +38,6 @@
          patch('builtins.open', mock_open()) as mock_file:
         main()
         mock_makedirs.assert_called_once_with('test_data')
-<<<<<<< HEAD
         mock_file.assert_called()  # Add more specific assertions if necessary
 
 def test_output_folder_exists():
@@ -112,51 +65,8 @@
 
 # Test the CLI argument parsing
 def test_cli_arguments():
-=======
-        mock_file.assert_called()
-
-def test_output_folder_exists():
-    """
-    Test behavior when output folder already exists.
-    
-    Verifies that:
-    - No attempt is made to create an existing folder
-    - The file operations proceed as expected
-    """
-    mock_csv_content = "url_column,pdf_title\nhttp://example.com,test.pdf"
-    mock_args = type('Args', (), {
-        'sourcefile': 'sources/sources.csv',
-        'rows': None,
-        'url_column': 'external_link',
-        'output_folder': 'test_data'
-    })()
-    
-    mock_parser = Mock()
-    mock_parser.parse_args.return_value = mock_args
-    
-    with patch('argparse.ArgumentParser', return_value=mock_parser), \
-         patch('os.path.exists', return_value=True), \
-         patch('os.makedirs') as mock_makedirs, \
-         patch('builtins.open', mock_open(read_data=mock_csv_content)) as mock_file:
-        main()
-        mock_makedirs.assert_not_called()
-        mock_file.assert_called()
-
-def test_cli_arguments():
-    """
-    Test command-line argument parsing.
-    
-    Verifies that:
-    - Command-line arguments are correctly parsed
-    - The download function is called with the right parameters
-    """
->>>>>>> 3a697193
     testargs = ["prog", "--sourcefile", "test.csv", "--rows", "1", "2", "--url_column", "test_url", "--output_folder", "test_data"]
     with patch('sys.argv', testargs):
         with patch('factchecker.tools.sources_downloader.download_from_csv') as mock_download:
             main()
-<<<<<<< HEAD
-            mock_download.assert_called_once_with('test.csv', [1, 2], 'test_url', 'test_data')
-=======
-            mock_download.assert_called_once_with('test.csv', [1, 2], 'test_url', 'test_data')
->>>>>>> 3a697193
+            mock_download.assert_called_once_with('test.csv', [1, 2], 'test_url', 'test_data')