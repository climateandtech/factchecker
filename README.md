--- conflicted
+++ resolved
@@ -2,7 +2,6 @@
 
 Climate+Tech FactChecker is designed to serve as a comprehensive toolkit for both experimentation and production environments, focusing on the verification of claims. It offers a robust suite of tools and methodologies to assist researchers, developers, and practitioners in the field of claim verification, enabling them to efficiently test hypotheses, validate data, and deploy reliable fact-checking solutions.
 
-<<<<<<< HEAD
 
 ## License
 
@@ -15,8 +14,6 @@
 See the LICENSE file for the complete terms.
 
 
-=======
->>>>>>> eb5a81e8
 ## Installation
 
      python3 -m venv venv
@@ -45,8 +42,57 @@
 
 1. **Copy the `.env.example` file to a new file named `.env`:**
 
-   ```bash
-   cp .env.example .env
+
+
+## Dealing with sources
+
+### Source Configuration & UI Integration
+
+The FactChecker uses an advocate-mediator system where each source gets its own advocate. Sources are handled through several key functions:
+
+1. **Source Discovery** (`get_source_choices()`):
+   - Automatically scans the `/data` directory for available sources
+   - Returns file names (without extensions) as source options
+   - These appear in the UI as checkboxes under "Select Advocates"
+   - Falls back to "ipcc_ar6_wg1" if no sources are found
+
+2. **Source Configuration** (`get_strategy()`):
+   - Creates an indexer for each selected source
+   - Configurable parameters include:
+     - Chunk size (50-1000, default 150)
+     - Chunk overlap (0-100, default 20)
+     - Top K results (1-20, default 8)
+     - Minimum similarity score (0.1-1.0, default 0.75)
+
+3. **Source Management**:
+   - Sources can be added through the UI using the download functionality
+   - Each source gets its own dedicated index for efficient retrieval
+   - Sources are stored in the `/data` directory (gitignored)
+
+### UI Components
+
+The source configuration is available in the "Settings & Sources" tab of the web interface, where you can:
+- Select which sources to use as advocates
+- Configure retrieval and processing parameters
+- Apply settings for immediate use
+
+### Annotate sources
+
+Request access to https://docs.google.com/spreadsheets/d/1R0-q5diheG3zXDBq8V2aoUGOQyRI6HuUisTf-4wTsWY/edit#gid=0
+
+
+
+
+
+# Download sources
+
+
+To use the `sources_downloader.py` script to download PDFs listed in the `sources.csv` file into the `/data` folder (which is gitignored), follow these steps:
+
+1. Ensure that you have the `requests` library installed in your Python environment. If not, you can install it using pip:
+
+   ```
+   pip install requests
    ```
 
 2. **Edit the `.env` file to include your specific configuration:**
@@ -326,53 +372,13 @@
 
 ## Dealing with sources
 
-<<<<<<< HEAD
-### Source Configuration & UI Integration
-
-The FactChecker uses an advocate-mediator system where each source gets its own advocate. Sources are handled through several key functions:
-
-1. **Source Discovery** (`get_source_choices()`):
-   - Automatically scans the `/data` directory for available sources
-   - Returns file names (without extensions) as source options
-   - These appear in the UI as checkboxes under "Select Advocates"
-   - Falls back to "ipcc_ar6_wg1" if no sources are found
-
-2. **Source Configuration** (`get_strategy()`):
-   - Creates an indexer for each selected source
-   - Configurable parameters include:
-     - Chunk size (50-1000, default 150)
-     - Chunk overlap (0-100, default 20)
-     - Top K results (1-20, default 8)
-     - Minimum similarity score (0.1-1.0, default 0.75)
-
-3. **Source Management**:
-   - Sources can be added through the UI using the download functionality
-   - Each source gets its own dedicated index for efficient retrieval
-   - Sources are stored in the `/data` directory (gitignored)
-
-### UI Components
-
-The source configuration is available in the "Settings & Sources" tab of the web interface, where you can:
-- Select which sources to use as advocates
-- Configure retrieval and processing parameters
-- Apply settings for immediate use
-
-=======
->>>>>>> eb5a81e8
 ### Annotate sources
 
 Request access to https://docs.google.com/spreadsheets/d/1R0-q5diheG3zXDBq8V2aoUGOQyRI6HuUisTf-4wTsWY/edit#gid=0
 
 ### Download sources
 
-<<<<<<< HEAD
-
-
-
-# Download sources
-=======
 The project includes a source downloader tool to fetch PDFs for fact-checking claims. The tool reads a CSV file and downloads files into organized folders.
->>>>>>> eb5a81e8
 
 
 
